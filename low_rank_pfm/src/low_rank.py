--- conflicted
+++ resolved
@@ -89,13 +89,9 @@
     S = np.zeros((nt, nvox))
 
     # algorithm parameters
-<<<<<<< HEAD
     cc = (norm(hrf) ** 2)
     mu_in = 1
-=======
-    cc = (norm(hrf**2))
-    mu_in = 1.5
->>>>>>> 11054685
+
     tol = 1e-6
     # restart = False
     comp_cost = False
@@ -106,10 +102,6 @@
     A = 0
     lambda_S = 0
     l_final = 0
-<<<<<<< HEAD
-=======
-    keep_idx = 1
->>>>>>> 11054685
 
     for ii in range(nruns):
 
@@ -170,13 +162,6 @@
         lambda_L = np.sqrt(2 * nvox) * (np.median(abs(cD1 - np.median(cD1))) / 0.6745)
         # lambda_L = np.sqrt(2) * (np.median(abs(cD1 - np.median(cD1))) / 0.6745) / np.mean(lambda_S)
 
-<<<<<<< HEAD
-=======
-        lambda_L = St[keep_idx] * 1.01
-
-        if is_pfm:
-            lambda_L = 0
->>>>>>> 11054685
         nv = np.ones((nvox, ))
 
         nv_2_save[:, l_iter] = nv
@@ -249,7 +234,6 @@
             # dL = LZ - LO
 
             # Majorizer gap
-<<<<<<< HEAD
             # y_AZ = data - AZ
             # f_Z = .5 * (np.dot(y_AZ.flatten().T, y_AZ.flatten()))
             # f_Y = .5 * (np.dot(y_YA.flatten().T, y_YA.flatten()))
@@ -301,57 +285,6 @@
             S_nonzero = np.count_nonzero(S, axis=1)
             global_fluc = np.where(S_nonzero > nvox * vox_2_keep)[0]
             S[global_fluc, :] = 0
-=======
-            y_AZ = data - AZ
-            f_Z = .5 * (np.dot(y_AZ.flatten().T, y_AZ.flatten()))
-            f_Y = .5 * (np.dot(y_YA.flatten().T, y_YA.flatten()))
-            QdZY = ((cc / 2 * np.linalg.norm(LZ_YL.flatten(), ord=2) ** 2)
-                    + (cc / 2 * np.linalg.norm(SZ_YS.flatten(), ord=2) ** 2))
-            zeta[i] = (f_Y - np.real(np.dot(y_YA.flatten().T, SZ_YS.flatten())
-                       + np.dot(y_YA.flatten().T, LZ_YL.flatten()))
-                       + QdZY - f_Z)
-
-            LZs = svd(LZ, full_matrices=False,
-                      compute_uv=False, check_finite=True)
-            COSTCZ = (f_Z + lambda_L * sum(LZs) + np.mean(lambda_S)
-                      * np.linalg.norm(SZ.flatten(), ord=1))
-
-            if(COSTCZ < COST[i]):
-                S = SZ
-                L = LZ
-                A = AZ
-                COSTC = COSTCZ
-                mu[i] = 1
-            else:
-                S = SO
-                L = LO
-                A = AO
-                COSTC = COST[i]
-                mu[i] = 0
-
-            if(mu_in != 1):
-                SS = SO + mu_in * dS
-                LS = LO + mu_in * dL
-                AS = AO + mu_in * dA
-
-                y_AS = data - AS
-                LSs = svd(LS, full_matrices=False,
-                          compute_uv=False, check_finite=True)
-                COSTCS = (np.dot(y_AS.flatten().T, y_AS.flatten()) / 2
-                        + lambda_L * np.sum(LSs) + np.mean(lambda_S)
-                        * np.linalg.norm(SS.flatten(), ord=1))
-
-                if COSTCS < COSTCZ:
-                    if COSTCS < COST[i]:
-                        S = SS
-                        L = LS
-                        A = AS
-                        COSTC = COSTCS
-                        mu[i] = mu_in
-            # S_nonzero = np.count_nonzero(S, axis=1)
-            # global_fluc = np.where(S_nonzero > nvox * vox_2_keep)[0]
-            # S[global_fluc, :] = 0
->>>>>>> 11054685
 
             # Alpha step gap
             # delta[i] = -COSTC + COSTCZ
