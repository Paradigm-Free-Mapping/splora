docs/generated/
.pytest_cache/

# Byte-compiled / optimized / DLL files
__pycache__/
*.py[cod]
*$py.class

# C extensions
*.so

# Distribution / packaging
.Python
env/
build/
develop-eggs/
dist/
downloads/
eggs/
.eggs/
lib/
lib64/
parts/
sdist/
var/
wheels/
*.egg-info/
.installed.cfg
*.egg

# PyInstaller
#  Usually these files are written by a python script from a template
#  before PyInstaller builds the exe, so as to inject date/other infos into it.
*.manifest
*.spec

# Installer logs
pip-log.txt
pip-delete-this-directory.txt

# Unit test / coverage reports
htmlcov/
.tox/
.coverage
.coverage.*
.cache
nosetests.xml
coverage.xml
*.cover
.hypothesis/

# Translations
*.mo
*.pot

# Django stuff:
*.log
local_settings.py

# Flask stuff:
instance/
.webassets-cache

# Scrapy stuff:
.scrapy

# Sphinx documentation
docs/_build/

# PyBuilder
target/

# Jupyter Notebook
.ipynb_checkpoints

# pyenv
.python-version

# celery beat schedule file
celerybeat-schedule

# SageMath parsed files
*.sage.py

# dotenv
.env

# virtualenv
.venv
venv/
ENV/

# Spyder project settings
.spyderproject
.spyproject

# Rope project settings
.ropeproject

# mkdocs documentation
/site

# mypy
.mypy_cache/

# vscode
.vscode

# jupyter notebooks
.ipynb_checkpoints/
*.ipynb

# vim swap files
*.swp
3dDeconvolve.err
<<<<<<< HEAD
=======
splora/.DS_Store
>>>>>>> 1f0196e6
.DS_Store<|MERGE_RESOLUTION|>--- conflicted
+++ resolved
@@ -113,8 +113,6 @@
 # vim swap files
 *.swp
 3dDeconvolve.err
-<<<<<<< HEAD
-=======
+
 splora/.DS_Store
->>>>>>> 1f0196e6
 .DS_Store