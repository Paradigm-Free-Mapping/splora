"""Parser for splora."""


import argparse

from splora import __version__


def _get_parser():
    """
    Parse command line inputs for this function.

    Returns
    -------
    parser.parse_args() : argparse dict

    Notes
    -----
    # Argument parser follow template provided by RalphyZ.
    # https://stackoverflow.com/a/43456577
    """
    parser = argparse.ArgumentParser()
    optional = parser._action_groups.pop()
    required = parser.add_argument_group("Required Argument:")
    required.add_argument(
        "-i",
        "--input",
        dest="data_filename",
        type=str,
        nargs="+",
        help="The name of the file containing fMRI data. ",
        required=True,
    )
    required.add_argument(
        "-m",
        "--mask",
        dest="mask_filename",
        type=str,
        help="The name of the file containing the mask for the fMRI data. ",
        required=True,
    )
    required.add_argument(
        "-o",
        "--output",
        dest="output_filename",
        type=str,
        help="The name of the output file with no extension.",
        required=True,
    )
    required.add_argument(
        "-tr",
        dest="tr",
        type=float,
        help="TR of the fMRI data acquisition.",
        required=True,
    )
    optional.add_argument(
        "-d",
        "--dir",
        dest="out_dir",
        type=str,
        help="Output directory. Default is current.",
        default=".",
    )
    optional.add_argument(
        "-te",
        dest="te",
        nargs="*",
        type=float,
        help="List with TE of the fMRI data acquisition.",
        default=[0],
    )
    optional.add_argument(
        "-block",
        "--block",
        dest="block_model",
        action="store_true",
        help="Estimate innovation signals. Default = False.",
        default=False,
    )
    optional.add_argument(
        "-eigthr",
        dest="eigthr",
        type=float,
        help="Threshold to be used on eigen value selection. Default = 0.1",
        default=0.1,
    )
    optional.add_argument(
        "-g",
        "--group",
        dest="group",
        type=float,
        help="Weight of the grouping in space (we suggest not going "
        "higher than 0.3). Default = 0.",
        default=0,
    )
    optional.add_argument(
        "--debias",
        dest="do_debias",
        action="store_true",
        help="Perform debiasing step. Default = False.",
        default=False,
    )
    optional.add_argument(
        "-pfm",
        "--pfm",
        dest="pfm_only",
        action="store_true",
        help="Use original PFM formulation without low-rank. Default = False.",
        default=False,
    )
    optional.add_argument(
        "-crit",
        "--criteria",
        dest="lambda_crit",
        type=str,
        choices=["mad", "mad_update", "ut", "lut", "factor", "pcg", "eigval"],
        help="Criteria with which lambda is selected to estimate activity-inducing "
        "and innovation signals.",
        default="mad_update",
    )
    optional.add_argument(
        "-factor",
        "--factor",
        dest="factor",
        type=float,
        help="Factor to multiply noise estimate for lambda selection.",
        default=1,
    )
    optional.add_argument(
        "-jobs",
        "--jobs",
        dest="jobs",
        type=int,
        help="Number of cores to take to parallelize debiasing step (default = 4).",
        default=4,
    )
    optional.add_argument(
        "-lambda_echo",
        "--lambda_echo",
        dest="lambda_echo",
        type=int,
        help="Number of the TE data to calculate lambda for (default = last TE).",
        default=-1,
    )
    optional.add_argument(
<<<<<<< HEAD
        "-stability",
        "--stability_selection",
        dest="do_stability_selection",
        action="store_true",
        help="Perform stability selection (default = False).",
        default=False,
    )
    optional.add_argument(
        "-saved",
        "--saved",
        dest="saved_data",
        action="store_true",
        help="Use data saved in temp folder to calculate AUC.",
        default=False,
=======
        "-max_iter",
        "--max_iter",
        dest="max_iter",
        type=int,
        help="Maximum number of iterations for FISTA (default = 100).",
        default=100,
    )
    optional.add_argument(
        "-min_iter",
        "--min_iter",
        dest="min_iter",
        type=int,
        help="Minimum number of iterations for FISTA (default = 10).",
        default=10,
>>>>>>> 826e8f43
    )
    optional.add_argument(
        "-debug",
        "--debug",
        dest="debug",
        action="store_true",
        help="Logs in the terminal will have increased "
        "verbosity, and will also be written into "
        "a .tsv file in the output directory.",
        default=False,
    )
    optional.add_argument(
        "-quiet",
        "--quiet",
        dest="quiet",
        help=argparse.SUPPRESS,
        action="store_true",
        default=False,
    )
    optional.add_argument(
        "-v", "--version", action="version", version=("%(prog)s " + __version__)
    )

    parser._action_groups.append(optional)

    return parser


if __name__ == "__main__":
    raise RuntimeError(
        "splora/cli/run.py should not be run directly;\n"
        "Please `pip install` splora and use the "
        "`splora` command"
    )<|MERGE_RESOLUTION|>--- conflicted
+++ resolved
@@ -144,7 +144,22 @@
         default=-1,
     )
     optional.add_argument(
-<<<<<<< HEAD
+        "-max_iter",
+        "--max_iter",
+        dest="max_iter",
+        type=int,
+        help="Maximum number of iterations for FISTA (default = 100).",
+        default=100,
+    )
+    optional.add_argument(
+        "-min_iter",
+        "--min_iter",
+        dest="min_iter",
+        type=int,
+        help="Minimum number of iterations for FISTA (default = 10).",
+        default=10,
+    )
+    optional.add_argument(
         "-stability",
         "--stability_selection",
         dest="do_stability_selection",
@@ -159,22 +174,6 @@
         action="store_true",
         help="Use data saved in temp folder to calculate AUC.",
         default=False,
-=======
-        "-max_iter",
-        "--max_iter",
-        dest="max_iter",
-        type=int,
-        help="Maximum number of iterations for FISTA (default = 100).",
-        default=100,
-    )
-    optional.add_argument(
-        "-min_iter",
-        "--min_iter",
-        dest="min_iter",
-        type=int,
-        help="Minimum number of iterations for FISTA (default = 10).",
-        default=10,
->>>>>>> 826e8f43
     )
     optional.add_argument(
         "-debug",
