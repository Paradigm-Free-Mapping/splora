--- conflicted
+++ resolved
@@ -7,13 +7,6 @@
 from pySPFM.deconvolution.hrf_generator import HRFMatrix
 from pySPFM.deconvolution.select_lambda import select_lambda
 from scipy import linalg
-<<<<<<< HEAD
-from scipy.stats import median_abs_deviation
-
-from splora.deconvolution.debiasing import debiasing_block, debiasing_spike
-from splora.deconvolution.hrf_matrix import HRFMatrix
-=======
->>>>>>> 826e8f43
 
 LGR = logging.getLogger("GENERAL")
 RefLGR = logging.getLogger("REFERENCES")
@@ -91,75 +84,6 @@
     return x
 
 
-<<<<<<< HEAD
-def select_lambda(hrf, y, criteria="mad_update", factor=1, pcg=0.7, lambda_echo=-1):
-    """Criteria to select regularization parameter lambda.
-
-    Parameters
-    ----------
-    hrf : (E x T) array_like
-        Matrix containing shifted HRFs in its columns. E stands for the number of volumes times
-        the number of echo-times.
-    y : (T x S) array_like
-        Matrix with fMRI data provided to splora.
-    criteria : str, optional
-        Criteria to select regularization parameter lambda, by default "mad_update"
-    factor : int, optional
-        Factor by which to multiply the value of lambda, by default 1
-        Only used when "factor" criteria is selected.
-    pcg : str, optional
-        Percentage of maximum lambda possible to use, by default "0.7"
-        Only used when "pcg" criteria is selected.
-
-    Returns
-    -------
-    lambda_selection : array_like
-        Value of the regularization parameter lambda for each voxel.
-    update_lambda : bool
-        Whether to update lambda after each iteration until it converges to the MAD estimate
-        of the noise.
-    noise_estimate : array_like
-        MAD estimate of the noise.
-    """
-    update_lambda = False
-    nt = hrf.shape[1]
-
-    # Use last echo to estimate noise
-    if hrf.shape[0] > nt:
-        if lambda_echo == -1:
-            y = y[-nt:, :]
-        else:
-            y = y[(lambda_echo - 1) * nt : lambda_echo * nt, :]
-
-    _, cD1 = wavedec(y, "db3", level=1, axis=0)
-    noise_estimate = median_abs_deviation(cD1) / 0.6745  # 0.8095
-
-    if criteria == "mad":
-        lambda_selection = noise_estimate
-    elif criteria == "mad_update":
-        lambda_selection = noise_estimate
-        update_lambda = True
-    elif criteria == "ut":
-        lambda_selection = noise_estimate * np.sqrt(2 * np.log10(nt))
-    elif criteria == "lut":
-        lambda_selection = noise_estimate * np.sqrt(
-            2 * np.log10(nt) - np.log10(1 + 4 * np.log10(nt))
-        )
-    elif criteria == "factor":
-        lambda_selection = noise_estimate * factor
-    elif criteria == "pcg":
-        max_lambda = np.mean(abs(np.dot(hrf.T, y)), axis=0)
-        lambda_selection = max_lambda * pcg
-    elif criteria == "eigval":
-        random_signal = np.random.normal(loc=0.0, scale=np.mean(noise_estimate), size=y.shape)
-        s = np.linalg.svd(random_signal, compute_uv=False)
-        lambda_selection = s[0]
-
-    return lambda_selection, update_lambda, noise_estimate
-
-
-=======
->>>>>>> 826e8f43
 def fista(
     hrf,
     y,
@@ -177,13 +101,9 @@
     out_dir=None,
     block_model=False,
     tr=2,
-<<<<<<< HEAD
-=======
     te=None,
->>>>>>> 826e8f43
     jobs=4,
     lambda_echo=-1,
-    te=[0],
 ):
     """Solve inverse problem with FISTA.
 
@@ -196,6 +116,9 @@
         Matrix with fMRI data provided to splora.
     n_te : int
         Number of echo-times provided.
+    lambd : array_like, optional
+        Regularization parameter lambda for each voxel, by default None.
+        If None, lambda is selected based on lambda_crit.
     max_iter : int, optional
         Maximum number of iterations for FISTA, by default 100
     min_iter : int, optional
@@ -217,7 +140,7 @@
     pfm_only : boolean, optional
         Whether PFM is run with original formulation, i.e., no low-rank, by default False
     te : list, optional
-        Echo times, by default [0]
+        Echo times, by default [1]
 
     Returns
     -------
@@ -249,29 +172,19 @@
     else:
         L = np.zeros((n_te * nscans, nvoxels))
     A = y.copy()
-    # data_fidelity = y - y_fista_L
 
     keep_idx = 0
     t_fista = 1
     update_lambda = False
 
-<<<<<<< HEAD
     # Select lambda for each voxel based on criteria if no lambda is given
     if lambd is None:
         lambda_S, update_lambda, noise_estimate = select_lambda(
-            hrf, y, factor=factor, criteria=lambda_crit, lambda_echo=lambda_echo
+            hrf, y, factor=factor, criterion=lambda_crit, lambda_echo=lambda_echo
         )
     else:
         lambda_S = lambd
         noise_estimate = np.zeros(nvoxels)
-=======
-    # Select lambda for each voxel based on criteria
-    lambda_S, update_lambda, noise_estimate = select_lambda(
-        hrf, y, criterion=lambda_crit, factor=factor, lambda_echo=lambda_echo
-    )
->>>>>>> 826e8f43
-
-    # LGR.info(f"Selected lambda is {lambda_S}")
 
     if precision is None and update_lambda:
         precision = noise_estimate / 100000
@@ -309,13 +222,6 @@
 
                 # Use first difference above the threshold as the number of low-rank components.
                 keep_idx = keep_diff[0]
-                # diff_old = -1
-                # for i in range(len(keep_diff)):
-                #     if (keep_diff[i] - diff_old) == 1:
-                #         keep_idx = keep_diff[i] + 1
-                #     else:
-                #         break
-                #     diff_old = keep_diff[i]
 
                 LGR.info(f"{keep_idx+1} low-rank components found")
 
@@ -366,8 +272,6 @@
             S_spike = S
             S_fitts = np.dot(hrf, S)
 
-        # breakpoint()
-
         if not pfm_only:
             A = y_ista_A + np.dot(hrf, S_spike - y_ista_S) + (L - y_ista_L)
 
@@ -379,7 +283,7 @@
         y_fista_A = A + (A - A_old) * (t_fista_old - 1) / t_fista
 
         # Residuals
-        # nv = np.sqrt(np.sum((S_fitts + L - y) ** 2, axis=0) / nscans)
+        nv = np.sqrt(np.sum((S_fitts + L - y) ** 2, axis=0) / nscans)
 
         # Convergence
         if num_iter >= min_iter:
@@ -398,18 +302,12 @@
                 if np.all(convergence_criteria <= tol):
                     break
             else:
-<<<<<<< HEAD
-                # if any(abs(nv - noise_estimate) < precision) and lambda_crit == "mad_update":
-                # break
-                if not pfm_only and linalg.norm(A - A_old) < tol * linalg.norm(A_old):
-=======
                 if (
                     any(abs(nv - noise_estimate) < precision)
                     and lambda_crit == "mad_update"
                 ):
                     break
                 elif not pfm_only and linalg.norm(A - A_old) < tol * linalg.norm(A_old):
->>>>>>> 826e8f43
                     break
                 else:
                     diff = (abs(S_old - S) < tol).flatten()
