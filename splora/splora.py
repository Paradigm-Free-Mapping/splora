--- conflicted
+++ resolved
@@ -9,16 +9,11 @@
 import numpy as np
 from pySPFM.deconvolution.debiasing import debiasing_block, debiasing_spike
 from pySPFM.deconvolution.hrf_generator import HRFMatrix
+from pySPFM.deconvolution.select_lambda import select_lambda
 
 from splora import utils
 from splora.cli.run import _get_parser
-<<<<<<< HEAD
 from splora.deconvolution import fista, stability_selection
-from splora.deconvolution.debiasing import debiasing_block, debiasing_spike
-from splora.deconvolution.hrf_matrix import HRFMatrix
-=======
-from splora.deconvolution import fista
->>>>>>> 826e8f43
 from splora.io import read_data, write_data
 
 LGR = logging.getLogger("GENERAL")
@@ -41,13 +36,10 @@
     block_model=False,
     jobs=4,
     lambda_echo=-1,
-<<<<<<< HEAD
+    max_iter=100,
+    min_iter=10,
     do_stability_selection=False,
     saved_data=False,
-=======
-    max_iter=100,
-    min_iter=10,
->>>>>>> 826e8f43
     debug=False,
     quiet=False,
 ):
@@ -83,41 +75,36 @@
         Only used when "factor" criteria is selected.
     block_model : bool, optional
         Whether to use the block model in favor of the spike model, by default False
-<<<<<<< HEAD
     jobs : int, optional
         Number of jobs to run in parallel, by default 4
     lambda_echo : int, optional
         Index of echo to use for lambda selection, by default -1
         If -1, the lambda is selected from the last of all echoes.
+    max_iter : int, optional
+        Maximum number of iterations for FISTA, by default 100
+    min_iter : int, optional
+        Minimum number of iterations for FISTA, by default 10
     do_stability_selection : bool, optional
         Whether to perform stability selection, by default False
     saved_data : bool, optional
         Whether to use saved data instead of running stability selection entirely, by default False
-=======
-    max_iter : int, optional
-        Maximum number of iterations for FISTA, by default 100
-    min_iter : int, optional
-        Minimum number of iterations for FISTA, by default 10
->>>>>>> 826e8f43
     debug : :obj:`bool`, optional
         Whether to run in debugging mode or not. Default is False.
     quiet : :obj:`bool`, optional
         If True, suppresses logging/LGRing of messages. Default is False.
     """
-<<<<<<< HEAD
-=======
     if te is None:
         te = [0]
->>>>>>> 826e8f43
     data_str = str(data_filename).strip("[]")
     te_str = str(te).strip("[]")
     arguments = f"-i {data_str} -m {mask_filename} -o {output_filename} -tr {tr} "
     arguments += f"-d {out_dir} -te {te_str} -eigthr {eigthr} -group {group} -crit {lambda_crit} "
     arguments += f"-factor {factor} -jobs {jobs} -lambda_echo {lambda_echo} "
+    arguments += f"-max_iter {max_iter} -min_iter {min_iter} "
     if do_stability_selection:
         arguments += "-stability "
     if saved_data:
-        arguments += "-saved_data "
+        arguments += "-saved "
     if do_debias:
         arguments += "--debias "
     if pfm_only:
@@ -179,7 +166,6 @@
                 data_masked = data_temp
                 nscans = data_temp.shape[0]
             else:
-                # data_temp, _, _, _ = read_data(data_filename[te_idx], mask_filename, mask_idxs)
                 data_masked = np.concatenate((data_masked, data_temp), axis=0)
 
             LGR.info(f"{te_idx + 1}/{n_te} echoes...")
@@ -189,7 +175,6 @@
     hrf_obj = HRFMatrix(te=te, block=block_model)
     hrf_norm = hrf_obj.generate_hrf(tr=tr, n_scans=nscans).hrf_
 
-<<<<<<< HEAD
     if pfm_only and do_stability_selection:
         # Generate temp directory in output directory to store stability selection results
         temp_dir = op.join(out_dir, "temp")
@@ -221,6 +206,8 @@
             hrf=hrf_norm,
             y=data_masked,
             n_te=n_te,
+            max_iter=max_iter,
+            min_iter=min_iter,
             lambda_crit=lambda_crit,
             factor=factor,
             eigen_thr=eigthr,
@@ -228,29 +215,10 @@
             pfm_only=pfm_only,
             block_model=block_model,
             tr=tr,
+            te=te,
             jobs=jobs,
             lambda_echo=lambda_echo,
-            te=te,
-        )
-=======
-    S, eigen_vecs, eigen_maps, noise_estimate, lambda_val, L = fista.fista(
-        hrf=hrf_norm,
-        y=data_masked,
-        n_te=n_te,
-        max_iter=max_iter,
-        min_iter=min_iter,
-        lambda_crit=lambda_crit,
-        factor=factor,
-        eigen_thr=eigthr,
-        group=group,
-        pfm_only=pfm_only,
-        block_model=block_model,
-        tr=tr,
-        te=te,
-        jobs=jobs,
-        lambda_echo=lambda_echo,
-    )
->>>>>>> 826e8f43
+        )
 
     # Debiasing
     if do_debias:
@@ -361,7 +329,7 @@
             y_echo = data_masked[:nscans, :]
         else:
             y_echo = data_masked[te_idx * nscans : (te_idx + 1) * nscans, :]
-        _, _, noise_estimate = fista.select_lambda(hrf=hrf_norm, y=y_echo)
+        _, _, noise_estimate = select_lambda(hrf=hrf_norm, y=y_echo)
         write_data(
             np.expand_dims(noise_estimate, axis=0),
             os.path.join(out_dir, output_name),
